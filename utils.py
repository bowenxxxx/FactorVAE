"""utils.py"""

import os
import argparse
import subprocess

<<<<<<< HEAD
=======

>>>>>>> d406cd5a
class DataGather(object):
    def __init__(self, *args):
        self.keys = args
        self.data = self.get_empty_data_dict()

    def get_empty_data_dict(self):
        return {arg:[] for arg in self.keys}

    def insert(self, **kwargs):
        for key in kwargs:
            self.data[key].append(kwargs[key])

    def flush(self):
        self.data = self.get_empty_data_dict()


def str2bool(v):
    # codes from : https://stackoverflow.com/questions/15008758/parsing-boolean-values-with-argparse

    if v.lower() in ('yes', 'true', 't', 'y', '1'):
        return True
    elif v.lower() in ('no', 'false', 'f', 'n', '0'):
        return False
    else:
        raise argparse.ArgumentTypeError('Boolean value expected.')


def grid2gif(image_str, output_gif, delay=100):
    """Make GIF from images.

    code from:
        https://stackoverflow.com/questions/753190/programmatically-generate-video-or-animated-gif-in-python/34555939#34555939
    """
    str1 = 'convert -delay '+str(delay)+' -loop 0 ' + image_str  + ' ' + output_gif
    subprocess.call(str1, shell=True)


def mkdirs(path):
    if not os.path.exists(path):
        os.makedirs(path)<|MERGE_RESOLUTION|>--- conflicted
+++ resolved
@@ -4,10 +4,7 @@
 import argparse
 import subprocess
 
-<<<<<<< HEAD
-=======
 
->>>>>>> d406cd5a
 class DataGather(object):
     def __init__(self, *args):
         self.keys = args
